--- conflicted
+++ resolved
@@ -1,21 +1,9 @@
 use actix_web::web::Bytes;
 use linked_hash_map::LinkedHashMap;
-<<<<<<< HEAD
-
-use owning_ref::OwningRef;
-
-use std::cell::RefCell;
-use std::env;
-
-use tokio::sync::{RwLock, RwLockReadGuard};
-
-type RwLockReadGuardRef<'a, T, U = T> = OwningRef<Box<RwLockReadGuard<'a, T>>, U>;
-=======
 use once_cell::sync::Lazy;
 use parking_lot::RwLock;
 use rand::{distributions::Alphanumeric, thread_rng, Rng};
 use std::cell::RefCell;
->>>>>>> 776bec1b
 
 pub type PasteStore = RwLock<LinkedHashMap<String, Bytes>>;
 
@@ -25,19 +13,9 @@
 /// `ENTRIES.len() - BIN_BUFFER_SIZE` elements will be popped off the front of the map.
 ///
 /// During the purge, `ENTRIES` is locked and the current thread will block.
-<<<<<<< HEAD
-async fn purge_old() {
-    let entries_len = ENTRIES.read().await.len();
-
-    if entries_len > *BUFFER_SIZE {
-        let to_remove = entries_len - *BUFFER_SIZE;
-
-        let mut entries = ENTRIES.write().await;
-=======
 fn purge_old(entries: &mut LinkedHashMap<String, Bytes>) {
     if entries.len() > *BUFFER_SIZE {
         let to_remove = entries.len() - *BUFFER_SIZE;
->>>>>>> 776bec1b
 
         for _ in 0..to_remove {
             entries.pop_front();
@@ -59,39 +37,18 @@
 }
 
 /// Stores a paste under the given id
-<<<<<<< HEAD
-pub async fn store_paste(id: String, content: String) {
-    purge_old().await;
-
-    ENTRIES.write().await.insert(id, content);
-=======
 pub fn store_paste(entries: &PasteStore, id: String, content: Bytes) {
     let mut entries = entries.write();
 
     purge_old(&mut entries);
 
     entries.insert(id, content);
->>>>>>> 776bec1b
 }
 
 /// Get a paste by id.
 ///
 /// Returns `None` if the paste doesn't exist.
-<<<<<<< HEAD
-pub async fn get_paste(
-    id: &str,
-) -> Option<RwLockReadGuardRef<'_, LinkedHashMap<String, String>, String>> {
-    // need to box the guard until owning_ref understands Pin is a stable address
-    let or = RwLockReadGuardRef::new(Box::new(ENTRIES.read().await));
-
-    if or.contains_key(id) {
-        Some(or.map(|x| x.get(id).unwrap()))
-    } else {
-        None
-    }
-=======
 pub fn get_paste(entries: &PasteStore, id: &str) -> Option<Bytes> {
     // need to box the guard until owning_ref understands Pin is a stable address
     entries.read().get(id).map(Bytes::clone)
->>>>>>> 776bec1b
 }